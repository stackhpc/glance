--- conflicted
+++ resolved
@@ -89,14 +89,7 @@
                                              'target': target_format}
         self.dest_path = dest_path
 
-<<<<<<< HEAD
-        # Backport fixup due to lack of
-        # Ic51c5fd87caf04d38aeaf758ad2d0e2f28098e4d in Yoga:
-        #source_format = action.image_disk_format
-        source_format = action._image.disk_format
-=======
         source_format = action.image_disk_format
->>>>>>> 28cac20d
         inspector_cls = format_inspector.get_inspector(source_format)
         if not inspector_cls:
             # We cannot convert from disk_format types that qemu-img doesn't
