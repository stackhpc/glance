--- conflicted
+++ resolved
@@ -354,30 +354,17 @@
             props = []
             orig_properties = image['properties']
 
-<<<<<<< HEAD
-            if 'properties' in values.keys():
-                for k, v in values['properties'].items():
-                    p = {}
-                    p['name'] = k
-                    p['value'] = v
-                    p['deleted'] = False
-                    p['created_at'] = datetime.datetime.utcnow()
-                    p['updated_at'] = datetime.datetime.utcnow()
-                    p['deleted_at'] = None
-                    props.append(p)
-=======
             if purge_props == False:
                 if 'properties' in values.keys():
                     for k, v in values['properties'].items():
                         p = {}
-                        p['key'] = k
+                        p['name'] = k
                         p['value'] = v
                         p['deleted'] = False
                         p['created_at'] = datetime.datetime.utcnow()
                         p['updated_at'] = datetime.datetime.utcnow()
                         p['deleted_at'] = None
                         props.append(p)
->>>>>>> 93115010
 
             orig_properties = orig_properties + props
             values['properties'] = orig_properties
